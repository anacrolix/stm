--- conflicted
+++ resolved
@@ -8,12 +8,7 @@
 		reads:  make(map[*Var]uint64),
 		writes: make(map[*Var]interface{}),
 	}
-<<<<<<< HEAD
 	tx.cond.L = &globalLock
-	if catchRetry(fn, tx) {
-		// wait for one of the variables we read to change before retrying
-		tx.wait()
-=======
 	var ret interface{}
 	if func() (retry bool) {
 		defer func() {
@@ -34,7 +29,6 @@
 		fn(tx)
 		return false
 	}() {
->>>>>>> d04075d6
 		goto retry
 	}
 	// verify the read log
